--- conflicted
+++ resolved
@@ -716,7 +716,6 @@
   return res.json()
 }
 
-<<<<<<< HEAD
 export interface UpdateGameMetadataRequest {
   custom_name?: string
   is_favorited?: boolean
@@ -737,7 +736,16 @@
       body: JSON.stringify(metadata),
     },
   )
-=======
+
+  if (res.status === 401) {
+    throw new Error('Unauthorized')
+  }
+
+  if (!res.ok) {
+    throw new Error('Failed to update game metadata')
+  }
+}
+
 export interface StoreCustomGameRequest {
   name?: string
   pgn?: string
@@ -762,21 +770,15 @@
     },
     body: JSON.stringify(data),
   })
->>>>>>> 4edda92d
 
   if (res.status === 401) {
     throw new Error('Unauthorized')
   }
 
   if (!res.ok) {
-<<<<<<< HEAD
-    throw new Error('Failed to update game metadata')
-  }
-=======
     const errorText = await res.text()
     throw new Error(`Failed to store custom game: ${errorText}`)
   }
 
   return res.json() as Promise<StoredCustomGameResponse>
->>>>>>> 4edda92d
 }
--- conflicted
+++ resolved
@@ -136,10 +136,6 @@
               </a>
             </div>
           </div>
-<<<<<<< HEAD
-=======
-
->>>>>>> 4cc33809
           <Link
             href="/analysis"
             className={`${router.pathname.startsWith('/analysis') ? 'bg-background-1' : ''} uppercase hover:bg-background-1`}

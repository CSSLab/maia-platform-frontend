--- conflicted
+++ resolved
@@ -29,11 +29,7 @@
       exit={{ opacity: 0 }}
       transition={{ duration: 0.1 }}
       onClick={dismiss}
-<<<<<<< HEAD
-      className={`fixed bottom-0 top-0 z-[10101] flex w-screen items-center justify-center bg-backdrop/90 text-primary ${className}`}
-=======
       className={`fixed bottom-0 top-0 z-[10102] flex w-screen items-center justify-center bg-backdrop/90 text-primary ${className}`}
->>>>>>> 53fc7aa2
     >
       {/* eslint-disable-next-line jsx-a11y/click-events-have-key-events, jsx-a11y/no-static-element-interactions */}
       <motion.div
